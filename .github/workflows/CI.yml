--- conflicted
+++ resolved
@@ -33,17 +33,11 @@
       - uses: julia-actions/cache@v1
       - uses: julia-actions/julia-buildpkg@v1
       - name: "Run tests"
-<<<<<<< HEAD
         shell: bash
         run: |
           julia --color=yes --project=. -e 'import Pkg; Pkg.add("Coverage")'
           julia --color=yes --threads=auto --check-bounds=yes --depwarn=yes --code-coverage=user --project=. -e 'import Pkg; Pkg.test(coverage=true)'
-=======
-        run: |
-          julia --color=yes --project=. -e 'import Pkg; Pkg.add("Coverage")'
-          julia --color=yes --threads=auto --check-bounds=yes --depwarn=yes --code-coverage=user --project=. -e 'import Pkg; Pkg.test(coverage=true)'
           DQ_TEST_UPREFERRED=true julia --color=yes --threads=auto --check-bounds=yes --depwarn=yes --code-coverage=user --project=. -e 'import Pkg; Pkg.test(coverage=true)'
->>>>>>> a365da00
           julia --color=yes --project=. coverage.jl
       - name: "Coveralls"
         uses: coverallsapp/github-action@v2

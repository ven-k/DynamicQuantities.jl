# Types

```@docs
Quantity
Dimensions
```

There are also abstract types available. There are no required
functions to build an interface, most relevant functions are
defined on the abstract functions (including constructors).

```@docs
AbstractDimensions
AbstractQuantity
```

Note also that the `Quantity` object can take a custom `AbstractDimensions`
as input, so there is often no need to subtype `AbstractQuantity` separately.

## Symbolic dimensions

Another type which subtypes `AbstractDimensions` is `SymbolicDimensions`:

```@docs
SymbolicDimensions
```

## Arrays

```@docs
QuantityArray
```

<<<<<<< HEAD
## Constructors

```@docs
constructorof
with_type_parameters
=======
## Generic quantities

Whereas `Quantity` is subtyped to `Number`,
a more general type of quantity is `GenericQuantity`,
which is subtyped to `Any`.

```@docs
GenericQuantity
AbstractGenericQuantity
UnionAbstractQuantity
DynamicQuantities.ABSTRACT_QUANTITY_TYPES
>>>>>>> a06bba8c
```<|MERGE_RESOLUTION|>--- conflicted
+++ resolved
@@ -31,13 +31,6 @@
 QuantityArray
 ```
 
-<<<<<<< HEAD
-## Constructors
-
-```@docs
-constructorof
-with_type_parameters
-=======
 ## Generic quantities
 
 Whereas `Quantity` is subtyped to `Number`,
@@ -49,5 +42,11 @@
 AbstractGenericQuantity
 UnionAbstractQuantity
 DynamicQuantities.ABSTRACT_QUANTITY_TYPES
->>>>>>> a06bba8c
+```
+
+## Constructors
+
+```@docs
+constructorof
+with_type_parameters
 ```
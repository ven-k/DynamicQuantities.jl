import Compat: allequal

"""
    QuantityArray{T,N,D<:AbstractDimensions,Q<:UnionAbstractQuantity,V<:AbstractArray}

An array of quantities with value `value` of type `V` and dimensions `dimensions` of type `D`
(which are shared across all elements of the array). This is a subtype of `AbstractArray{Q,N}`,
and so can be used in most places where a normal array would be used, including broadcasting operations.

# Fields

- `value`: The underlying array of values. Access with `ustrip(a)`.
- `dimensions`: The dimensions of the array. Access with `dimension(a)`.

# Constructors

- `QuantityArray(v::AbstractArray, d::AbstractDimensions)`: Create a `QuantityArray` with value `v` and dimensions `d`,
  using `Quantity` if the eltype of `v` is numeric, and `GenericQuantity` otherwise.
- `QuantityArray(v::AbstractArray{<:Number}, q::AbstractQuantity)`: Create a `QuantityArray` with value `v` and dimensions inferred
   with `dimension(q)`. This is so that you can easily create an array with the units module, like so:
   ```julia
   julia> A = QuantityArray(randn(32), 1u"m")
   ```
- `QuantityArray(v::AbstractArray{<:Any}, q::AbstractGenericQuantity)`: Create a `QuantityArray` with
    value `v` and dimensions inferred with `dimension(q)`.
    This is so that you can easily create quantity arrays of non-numeric eltypes, like so:
   ```julia
   julia> A = QuantityArray([[1.0], [2.0, 3.0]], GenericQuantity(1u"m"))
   ```
- `QuantityArray(v::AbstractArray{<:UnionAbstractQuantity})`: Create a `QuantityArray` from an array of quantities. This means the following
  syntax works:
  ```julia
  julia> A = QuantityArray(randn(32) .* 1u"km/s")
  ```
- `QuantityArray(v::AbstractArray; kws...)`: Create a `QuantityArray` with dimensions inferred from the keyword arguments. For example:
  ```julia
  julia> A = QuantityArray(randn(32); length=1)
  ```
  is equivalent to
  ```julia
  julia> A = QuantityArray(randn(32), u"m")
  ```
  The keyword arguments are passed to `DEFAULT_DIM_TYPE`.
"""
struct QuantityArray{T,N,D<:AbstractDimensions,Q<:UnionAbstractQuantity{T,D},V<:AbstractArray{T,N}} <: AbstractArray{Q,N}
    value::V
    dimensions::D

    function QuantityArray(v::_V, d::_D, ::Type{_Q}) where {_T,_N,_D<:AbstractDimensions,_Q<:UnionAbstractQuantity,_V<:AbstractArray{_T,_N}}
        Q_out = with_type_parameters(_Q, _T, _D)
        return new{_T,_N,_D,Q_out,_V}(v, d)
    end
end

<<<<<<< HEAD
const QuantityArrayVecOrMat{T} = Union{QuantityArray{T,1}, QuantityArray{T,2}} where T

# Construct with a Quantity (easier, as you can use the units):
=======
>>>>>>> a3343989
QuantityArray(v::AbstractArray; kws...) = QuantityArray(v, DEFAULT_DIM_TYPE(; kws...))
for (type, base_type, default_type) in ABSTRACT_QUANTITY_TYPES
    @eval QuantityArray(v::AbstractArray{<:$base_type}, q::$type) = QuantityArray(v .* ustrip(q), dimension(q), typeof(q))

    # Only define defaults for Quantity and GenericQuantity. Other types, the user needs to declare explicitly.
    if type in (AbstractQuantity, AbstractGenericQuantity)
        @eval QuantityArray(v::AbstractArray{<:$base_type}, d::AbstractDimensions) = QuantityArray(v, d, $default_type)
    end
end
QuantityArray(v::QA) where {Q<:UnionAbstractQuantity,QA<:AbstractArray{Q}} =
    let
        allequal(dimension.(v)) || throw(DimensionError(first(v), v))
        QuantityArray(ustrip.(v), dimension(first(v)), Q)
    end

function Base.promote_rule(::Type{QA1}, ::Type{QA2}) where {QA1<:QuantityArray,QA2<:QuantityArray}
    D = promote_type(dim_type.((QA1, QA2))...)
    Q = promote_type(quantity_type.((QA1, QA2))...)
    T = promote_type(value_type.((QA1, QA2))...)
    V = promote_type(array_type.((QA1, QA2))...)
    N = ndims(QA1)

    @assert(
        N == ndims(QA2),
        "Cannot promote quantity arrays with different dimensions."
    )
    @assert(
        Q <: UnionAbstractQuantity{T,D} && V <: AbstractArray{T},
        "Incompatible promotion rules between\n    $(QA1)\nand\n    $(QA2)\nPlease convert to a common quantity type first."
    )

    return QuantityArray{T,N,D,Q,V}
end
@inline function promote_except_value(q1::QA1, q2::QA2) where {
    T1,T2,D1,D2,Q1,Q2,
    QA1<:QuantityArray{T1,N1,D1,Q1} where N1,
    QA2<:QuantityArray{T2,N2,D2,Q2} where N2,
}
    if D1 == D2 && constructorof(Q1) == constructorof(Q2)
        return (q1, q2)
    end
    Q = promote_type(Q1, Q2)
    D = promote_type(D1, D2)

    # We create quantities here to account for numerical
    # values accumulated when converting dimension types,
    # like SymbolicDimensions to Dimensions
    d1 = convert(with_type_parameters(Q, T1, D), new_quantity(Q, one(T1), dimension(q1)))
    d2 = convert(with_type_parameters(Q, T2, D), new_quantity(Q, one(T2), dimension(q2)))

    return (
        QuantityArray(ustrip(q1), d1),
        QuantityArray(ustrip(q2), d2),
    )
end

function Base.convert(::Type{QA}, A::QA) where {QA<:QuantityArray}
    return A
end
function Base.convert(::Type{QA1}, A::QA2) where {QA1<:QuantityArray,QA2<:QuantityArray}
    Q1 = quantity_type(QA1)
    Q2 = quantity_type(QA2)
    T = value_type(QA1)
    V = array_type(QA1)

    return QuantityArray(
        convert(V, ustrip(A)),
        convert(Q1, new_quantity(Q2, one(T), dimension(A))),
    )::QA1
end

@inline ustrip(A::QuantityArray) = A.value
@inline dimension(A::QuantityArray) = A.dimensions

array_type(::Type{<:QuantityArray{T,N,D,Q,V}}) where {T,N,D,Q,V} = V
array_type(A::QuantityArray) = array_type(typeof(A))

quantity_type(::Type{<:QuantityArray{T,N,D,Q}}) where {T,N,D,Q} = Q
quantity_type(A::QuantityArray) = quantity_type(typeof(A))

dim_type(::Type{<:QuantityArray{T,N,D}}) where {T,N,D} = D
dim_type(A::QuantityArray) = dim_type(typeof(A))

value_type(::Type{<:UnionAbstractQuantity{T}}) where {T} = T
value_type(::Type{<:QuantityArray{T}}) where {T} = T
value_type(A::Union{<:QuantityArray,<:UnionAbstractQuantity}) = value_type(typeof(A))

# One field:
for f in (:size, :length, :axes)
    @eval Base.$f(A::QuantityArray) = $f(ustrip(A))
end

function Base.getindex(A::QuantityArray, i...)
    output_value = getindex(ustrip(A), i...)
    if isa(output_value, AbstractArray)
        return QuantityArray(output_value, dimension(A), quantity_type(A))
    else
        return new_quantity(quantity_type(A), output_value, dimension(A))
    end
end
function Base.setindex!(A::QuantityArray{T,N,D,Q}, v::Q, i...) where {T,N,D,Q<:UnionAbstractQuantity}
    dimension(A) == dimension(v) || throw(DimensionError(A, v))
    return unsafe_setindex!(A, v, i...)
end
function Base.setindex!(A::QuantityArray{T,N,D,Q}, v::UnionAbstractQuantity, i...) where {T,N,D,Q<:UnionAbstractQuantity}
    return setindex!(A, convert(Q, v)::Q, i...)
end

unsafe_setindex!(A, v, i...) = setindex!(ustrip(A), ustrip(v), i...)

Base.IndexStyle(::Type{Q}) where {Q<:QuantityArray} = IndexStyle(array_type(Q))

# Methods which return a single element
for f in (:pop!, :popfirst!, :popat!)
    args = f == :popat! ? (:(i::Integer),) : ()
    @eval function Base.$(f)(A::QuantityArray, $(args...))
        new_quantity(quantity_type(A), $(f)(ustrip(A), $(args...)), dimension(A))
    end
end
# Methods which return the array
for f in (:resize!, :sizehint!, :deleteat!, :empty!)
    args =
        if f in (:resize!, :sizehint!)
            (:(n::Integer),)
        elseif f == :deleteat!
            (:(i),)
        else  # f == :empty!
            ()
        end
    @eval function Base.$(f)(A::QuantityArray, $(args...))
        $(f)(ustrip(A), $(args...))
        A
    end
end
# Methods which return the array, and also check the dimension
for f in (:push!, :pushfirst!, :insert!)
    args = f == :insert! ? (:(i::Integer),) : ()
    @eval function Base.$(f)(A::QuantityArray, $(args...), v::UnionAbstractQuantity...)
        v = (vi -> convert(quantity_type(A), vi)).(v)
        all(vi -> dimension(A) == dimension(vi), v) || throw(DimensionError(A, v))
        $(f)(ustrip(A), $(args...), map(ustrip, v)...)
        A
    end
    # TODO: Note that `insert!` is technically the wrong signature (though it will throw
    #   an error in the called method).
end
# Methods which combine arrays
for f in (:append!, :prepend!)
    @eval begin
        function Base.$(f)(A::QuantityArray, B::QuantityArray)
            B2 = convert(typeof(A), B)
            dimension(A) == dimension(B2) || throw(DimensionError(A, B))
            $(f)(ustrip(A), ustrip(B2))
            A
        end
        function Base.$(f)(A::QuantityArray, B::Vector{<:UnionAbstractQuantity})
            B = (bi -> convert(quantity_type(A), bi)).(B)
            dimension(A) == dimension(B) || throw(DimensionError(A, B))
            $(f)(ustrip(A), ustrip.(B))
            A
        end
    end
end

Base.similar(A::QuantityArray) = QuantityArray(similar(ustrip(A)), dimension(A), quantity_type(A))
Base.similar(A::QuantityArray, ::Type{S}) where {S} = QuantityArray(similar(ustrip(A), S), dimension(A), quantity_type(A))
for (type, _, _) in ABSTRACT_QUANTITY_TYPES
    @eval Base.similar(A::QuantityArray, ::Type{S}) where {S<:$type} = QuantityArray(similar(ustrip(A), value_type(S)), dimension(A), S)
end

# Unfortunately this mess of `similar` is required to avoid ambiguous methods.
# c.f. base/abstractarray.jl
for dim_type in (:(Dims), :(Tuple{Union{Integer,Base.OneTo},Vararg{Union{Integer,Base.OneTo}}}), :(Tuple{Integer, Vararg{Integer}}))
    @eval begin
        Base.similar(A::QuantityArray, dims::$dim_type) = QuantityArray(similar(ustrip(A), dims), dimension(A), quantity_type(A))
        Base.similar(A::QuantityArray, ::Type{S}, dims::$dim_type) where {S} = QuantityArray(similar(ustrip(A), S, dims), dimension(A), quantity_type(A))
    end
    for (type, _, _) in ABSTRACT_QUANTITY_TYPES
        @eval Base.similar(A::QuantityArray, ::Type{S}, dims::$dim_type) where {S<:$type} = QuantityArray(similar(ustrip(A), value_type(S), dims), dimension(A), S)
    end
end

# `_similar_for` in Base does not account for changed dimensions, so
# we need to overload it for QuantityArray.
Base._similar_for(c::QuantityArray, ::Type{T}, itr, ::Base.HasShape, axs) where {T<:UnionAbstractQuantity} =
    QuantityArray(similar(ustrip(c), value_type(T), axs), dimension(materialize_first(itr))::dim_type(T), T)
Base._similar_for(c::QuantityArray, ::Type{T}, itr, ::Base.HasShape, axs) where {T} =
    similar(ustrip(c), T, axs)

# These methods are not yet implemented, but the default implementation is dangerous,
# as it may cause a stack overflow, so we raise a more helpful error instead.
Base._similar_for(::QuantityArray, ::Type{T}, _, ::Base.SizeUnknown, ::Nothing) where {T} =
    error("Not implemented. Please raise an issue on DynamicQuantities.jl.")
Base._similar_for(::QuantityArray, ::Type{T}, _, ::Base.HasLength, ::Integer) where {T} =
    error("Not implemented. Please raise an issue on DynamicQuantities.jl.")

# In earlier Julia, `Base._similar_for` has different signatures.
@static if hasmethod(Base._similar_for, Tuple{Array,Type,Any,Base.HasShape})
    @eval Base._similar_for(c::QuantityArray, ::Type{T}, itr, ::Base.HasShape) where {T<:UnionAbstractQuantity} =
        QuantityArray(similar(ustrip(c), value_type(T), axes(itr)), dimension(materialize_first(itr))::dim_type(T), T)
    @eval Base._similar_for(c::QuantityArray, ::Type{T}, itr, ::Base.HasShape) where {T} =
        similar(ustrip(c), T, axes(itr))
end
@static if hasmethod(Base._similar_for, Tuple{Array,Type,Any,Base.HasLength})
    @eval Base._similar_for(::QuantityArray, ::Type{T}, _, ::Base.HasLength) where {T} =
        error("Not implemented. Please raise an issue on DynamicQuantities.jl.")
end
@static if hasmethod(Base._similar_for, Tuple{Array,Type,Any,Base.SizeUnknown})
    @eval Base._similar_for(::QuantityArray, ::Type{T}, _, ::Base.SizeUnknown) where {T} =
        error("Not implemented. Please raise an issue on DynamicQuantities.jl.")
end
@static if hasmethod(Base._similar_for, Tuple{Array,Type,Any,Any})
    @eval Base._similar_for(::QuantityArray, ::Type{T}, _, _) where {T} =
        error("Not implemented. Please raise an issue on DynamicQuantities.jl.")
end

Base.BroadcastStyle(::Type{QA}) where {QA<:QuantityArray} = Broadcast.ArrayStyle{QA}()

function Base.similar(bc::Broadcast.Broadcasted{Broadcast.ArrayStyle{QA}}, ::Type{ElType}) where {QA<:QuantityArray,ElType<:UnionAbstractQuantity}
    T = value_type(ElType)
    output_array = similar(bc, T)
    first_output::ElType = materialize_first(bc)
    return QuantityArray(output_array, dimension(first_output)::dim_type(ElType), ElType)
end
function Base.similar(bc::Broadcast.Broadcasted{Broadcast.ArrayStyle{QuantityArray{T,N,D,Q,V}}}, ::Type{ElType}) where {T,N,D,Q,V<:Array{T,N},ElType}
    return similar(Array{ElType}, axes(bc))
end
function Base.similar(bc::Broadcast.Broadcasted{Broadcast.ArrayStyle{QuantityArray{T,N,D,Q,V}}}, ::Type{ElType}) where {T,N,D,Q,V,ElType}
    # To deal with things like StaticArrays, we need to rely on
    # only `similar(::Type{ArrayType}, axes)`. We can't specify the
    # element type in `similar` if we only give the array type.
    # TODO: However, this results in a redundant allocation.
    return (_ -> zero(ElType)).(similar(V, axes(bc)))
end

# Basically, we want to solve a single element to find the output dimension.
# Then we can put results in the output `QuantityArray`.
materialize_first(bc::Base.Broadcast.Broadcasted) = bc.f(materialize_first.(bc.args)...)

# Base cases
materialize_first(q::AbstractGenericQuantity{<:AbstractArray}) = new_quantity(typeof(q), first(ustrip(q)), dimension(q))
materialize_first(q::UnionAbstractQuantity) = q
materialize_first(q::QuantityArray) = first(q)
materialize_first(q::AbstractArray{Q}) where {Q<:UnionAbstractQuantity} = first(q)

# Derived calls
materialize_first(g::Base.Generator) = materialize_first(first(g))
materialize_first(r::Base.RefValue) = materialize_first(r.x)
materialize_first(x::Base.Broadcast.Extruded) = materialize_first(x.x)
materialize_first(args::Tuple) = materialize_first(first(args))
materialize_first(args::AbstractArray) =
    let
        length(args) >= 1 || error("Unexpected broadcast format. Please submit a bug report.")
        materialize_first(args[begin])
    end
materialize_first(::Tuple{}) = error("Unexpected broadcast format. Please submit a bug report.")

# Everything else:
materialize_first(x) = x

function _print_array_type(io::IO, ::Type{QA}) where {QA<:QuantityArray}
    return print(io, "QuantityArray(::", array_type(QA), ", ::", quantity_type(QA), ")")
end
Base.showarg(io::IO, v::QuantityArray, _) = _print_array_type(io, typeof(v))
Base.show(io::IO, ::MIME"text/plain", ::Type{QA}) where {QA<:QuantityArray} = _print_array_type(io, QA)

# Other array operations:
Base.copy(A::QuantityArray) = QuantityArray(copy(ustrip(A)), copy(dimension(A)), quantity_type(A))
for f in (:cat, :hcat, :vcat)
    preamble = quote
        allequal(dimension.(A)) || throw(DimensionError(A[begin], A[begin+1:end]))
        A = promote(A...)
        dimensions = dimension(A[begin])
        Q = quantity_type(A[begin])
    end
    if f == :cat
        @eval function Base.$f(A::QuantityArray...; dims)
            $preamble
            return QuantityArray($f(ustrip.(A)...; dims), dimensions, Q)
        end
    else
        @eval function Base.$f(A::QuantityArray...)
            $preamble
            return QuantityArray($f(ustrip.(A)...), dimensions, Q)
        end
    end
end
Base.fill(x::UnionAbstractQuantity, dims::Dims...) = QuantityArray(fill(ustrip(x), dims...), dimension(x), typeof(x))
Base.fill(x::UnionAbstractQuantity, t::Tuple{}) = QuantityArray(fill(ustrip(x), t), dimension(x), typeof(x))

# Will be overloaded by `DynamicQuantitiesLinearAlgebraExt`:
_norm(_) = error("Please load the `LinearAlgebra.jl` package.")

# Define isapprox for vectors of Quantity's
struct AutoTolerance end

atoldefault(_, atol) = atol
rtoldefault(_, _, _, rtol) = rtol

function atoldefault(el, ::AutoTolerance)
    return zero(el)
end
function rtoldefault(::Union{T1,Type{T1}}, ::Union{T2,Type{T2}}, atol, ::AutoTolerance) where {T1,T2}
    rtol = max(Base.rtoldefault(real(T1)), Base.rtoldefault(real(T2)))
    return iszero(atol) ? rtol : zero(rtol)
end

all_dimensions_equal(A::QuantityArray, B::QuantityArray) = dimension(A) == dimension(B)
all_dimensions_equal(A::QuantityArray, B::AbstractArray{<:UnionAbstractQuantity}) = all(i -> dimension(A) == dimension(B[i]), eachindex(B))
all_dimensions_equal(A::AbstractArray{<:UnionAbstractQuantity}, B::QuantityArray) = all(i -> dimension(B) == dimension(A[i]), eachindex(A))
function all_dimensions_equal(A::AbstractArray{<:UnionAbstractQuantity}, B::AbstractArray{<:UnionAbstractQuantity})
    d = dimension(first(A))
    return d == dimension(first(B)) && all(i -> d == dimension(A[i]), eachindex(A)) && all(i -> d == dimension(B[i]), eachindex(B))
end

function Base.isapprox(
    u::Union{QuantityArray,AbstractArray{<:UnionAbstractQuantity}},
    v::Union{QuantityArray,AbstractArray{<:UnionAbstractQuantity}};
    atol=AutoTolerance(),
    rtol=AutoTolerance(),
    norm::F=_norm
) where {F<:Function}
    all_dimensions_equal(u, v) || throw(DimensionError(u, v))
    d = norm(u .- v)
    _atol = atoldefault(first(u), atol)
    _rtol = rtoldefault(ustrip(first(u)), ustrip(first(v)), _atol, rtol)
    return iszero(_rtol) ? d <= _atol : d <= max(_atol, _rtol*max(norm(u), norm(v)))
end

# Unit functions
ulength(q::QuantityArray) = ulength(dimension(q))
umass(q::QuantityArray) = umass(dimension(q))
utime(q::QuantityArray) = utime(dimension(q))
ucurrent(q::QuantityArray) = ucurrent(dimension(q))
utemperature(q::QuantityArray) = utemperature(dimension(q))
uluminosity(q::QuantityArray) = uluminosity(dimension(q))
uamount(q::QuantityArray) = uamount(dimension(q))

function Base.:*(l::QuantityArray, r::QuantityArray)
    l, r = promote_except_value(l, r)
    return QuantityArray(ustrip(l) * ustrip(r), dimension(l) * dimension(r), quantity_type(l))
end
function Base.:/(l::QuantityArray, r::QuantityArray)
    l, r = promote_except_value(l, r)
    return QuantityArray(ustrip(l) / ustrip(r), dimension(l) / dimension(r), quantity_type(l))
end
function Base.:\(l::QuantityArray, r::QuantityArray)
    l, r = promote_except_value(l, r)
    return QuantityArray(ustrip(l) \ ustrip(r), dimension(r) / dimension(l), quantity_type(l))
end

# Loop over these to deal with ambiguities (rather than a union type)
for ARRAY_TYPE in (:AbstractVector, :AbstractMatrix)
    @eval begin
        function Base.:*(l::QuantityArray, r::$ARRAY_TYPE)
            return QuantityArray(ustrip(l) * r, dimension(l), quantity_type(l))
        end
        function Base.:/(l::QuantityArray, r::$ARRAY_TYPE)
            return QuantityArray(ustrip(l) / r, dimension(l), quantity_type(l))
        end
        function Base.:/(l::$ARRAY_TYPE, r::QuantityArray)
            return QuantityArray(l / ustrip(r), inv(dimension(r)), quantity_type(r))
        end
        function Base.:\(l::QuantityArray, r::$ARRAY_TYPE)
            return QuantityArray(ustrip(l) \ r, inv(dimension(l)), quantity_type(l))
        end
        function Base.:\(l::$ARRAY_TYPE, r::QuantityArray)
            return QuantityArray(l \ ustrip(r), dimension(r), quantity_type(r))
        end

        function Base.:*(l::QuantityArray{T}, r::$ARRAY_TYPE{T}) where {T}
            return QuantityArray(ustrip(l) * r, dimension(l), quantity_type(l))
        end
        function Base.:/(l::QuantityArray{T}, r::$ARRAY_TYPE{T}) where {T}
            return QuantityArray(ustrip(l) / r, dimension(l), quantity_type(l))
        end
        function Base.:/(l::$ARRAY_TYPE{T}, r::QuantityArray{T}) where {T}
            return QuantityArray(l / ustrip(r), inv(dimension(r)), quantity_type(r))
        end
        function Base.:\(l::QuantityArray{T}, r::$ARRAY_TYPE{T}) where {T}
            return QuantityArray(ustrip(l) \ r, inv(dimension(l)), quantity_type(l))
        end
        function Base.:\(l::$ARRAY_TYPE{T}, r::QuantityArray{T}) where {T}
            return QuantityArray(l \ ustrip(r), dimension(r), quantity_type(r))
        end
    end
end

Base.inv(q::QuantityArray) = QuantityArray(inv(ustrip(q)), inv(dimension(q)), quantity_type(q))<|MERGE_RESOLUTION|>--- conflicted
+++ resolved
@@ -52,12 +52,8 @@
     end
 end
 
-<<<<<<< HEAD
 const QuantityArrayVecOrMat{T} = Union{QuantityArray{T,1}, QuantityArray{T,2}} where T
 
-# Construct with a Quantity (easier, as you can use the units):
-=======
->>>>>>> a3343989
 QuantityArray(v::AbstractArray; kws...) = QuantityArray(v, DEFAULT_DIM_TYPE(; kws...))
 for (type, base_type, default_type) in ABSTRACT_QUANTITY_TYPES
     @eval QuantityArray(v::AbstractArray{<:$base_type}, q::$type) = QuantityArray(v .* ustrip(q), dimension(q), typeof(q))

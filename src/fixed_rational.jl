"""
    FixedRational{T,den}

A rational number with a fixed denominator. Significantly
faster than `Rational{T}`, as it never needs to compute
the `gcd` apart from when printing.
Access the denominator with `denom(F)` (which converts to `T`).

# Fields

- `num`: numerator of type `T`. The denominator is fixed to the type parameter `den`.
"""
struct FixedRational{T<:Integer,den} <: Real
    num::T
    global unsafe_fixed_rational(num::Integer, ::Type{T}, ::Val{den}) where {T,den} = new{T,den}(num)
end

"""
    denom(F::FixedRational)

Since `den` can be a different type than `T`, this function
is used to get the denominator as a `T`.
"""
denom(::Type{F}) where {T,den,F<:FixedRational{T,den}} = convert(T, den)
denom(x::FixedRational) = denom(typeof(x))

# But, for Val(den), we need to use the same type as at init.
# Otherwise, we would have type instability.
val_denom(::Type{F}) where {T,den,F<:FixedRational{T,den}} = Val(den)

Base.eltype(::Type{F}) where {T,F<:FixedRational{T}} = T

const DEFAULT_NUMERATOR_TYPE = Int32
const DEFAULT_DENOM = DEFAULT_NUMERATOR_TYPE(2^4 * 3^2 * 5^2 * 7)

(::Type{F})(x::Integer) where {F<:FixedRational} = unsafe_fixed_rational(x * denom(F), eltype(F), val_denom(F))
(::Type{F})(x::Rational) where {F<:FixedRational} = unsafe_fixed_rational(widemul(x.num, denom(F)) ÷ x.den, eltype(F), val_denom(F))

Base.:*(l::F, r::F) where {F<:FixedRational} = unsafe_fixed_rational(widemul(l.num, r.num) ÷ denom(F), eltype(F), val_denom(F))
Base.:+(l::F, r::F) where {F<:FixedRational} = unsafe_fixed_rational(l.num + r.num, eltype(F), val_denom(F))
Base.:-(l::F, r::F) where {F<:FixedRational} = unsafe_fixed_rational(l.num - r.num, eltype(F), val_denom(F))
Base.:-(x::F) where {F<:FixedRational} = unsafe_fixed_rational(-x.num, eltype(F), val_denom(F))
Base.inv(x::F) where {F<:FixedRational} = unsafe_fixed_rational(widemul(denom(F), denom(F)) ÷ x.num, eltype(F), val_denom(F))

Base.:(==)(x::F, y::F) where {F<:FixedRational} = x.num == y.num
Base.isless(x::F, y::F) where {F<:FixedRational} = isless(x.num, y.num)
Base.:<(x::F, y::F) where {F<:FixedRational} = x.num < y.num
Base.:<=(x::F, y::F) where {F<:FixedRational} = x.num <= y.num
Base.isapprox(x::F, y::F; kws...) where {F<:FixedRational} = isapprox(x.num, y.num; kws...)
Base.iszero(x::FixedRational) = iszero(x.num)
Base.isone(x::F) where {F<:FixedRational} = x.num == denom(F)
Base.isinteger(x::F) where {F<:FixedRational} = iszero(x.num % denom(F))
Base.convert(::Type{F}, x::Integer) where {F<:FixedRational} = unsafe_fixed_rational(x * denom(F), eltype(F), val_denom(F))
Base.convert(::Type{F}, x::Rational) where {F<:FixedRational} = F(x)
Base.convert(::Type{Rational{R}}, x::F) where {R,F<:FixedRational} = Rational{R}(x.num, denom(F))
Base.convert(::Type{Rational}, x::F) where {F<:FixedRational} = Rational{eltype(F)}(x.num, denom(F))
Base.convert(::Type{AF}, x::F) where {AF<:AbstractFloat,F<:FixedRational} = convert(AF, x.num) / convert(AF, denom(F))
Base.convert(::Type{I}, x::F) where {I<:Integer,F<:FixedRational} = isinteger(x) ? div(x.num, denom(F)) : throw(InexactError(:convert, I, x))
Base.round(::Type{T}, x::F) where {T,F<:FixedRational} = div(convert(T, x.num), convert(T, denom(F)), RoundNearest)
Base.decompose(x::F) where {T,F<:FixedRational{T}} = (x.num, zero(T), denom(F))

# Promotion rules:
Base.promote_rule(::Type{<:FixedRational{T1,den1}}, ::Type{<:FixedRational{T2,den2}}) where {T1,T2,den1,den2} = FixedRational{promote_type(T1,T2),den*den2}
Base.promote_rule(::Type{<:FixedRational{T1,den}}, ::Type{<:FixedRational{T2,den}}) where {T1,T2,den} = FixedRational{promote_type(T1,T2),den}
Base.promote_rule(::Type{<:FixedRational{T1}}, ::Type{Rational{T2}}) where {T1,T2} = Rational{promote_type(T1,T2)}
Base.promote_rule(::Type{<:FixedRational{T1}}, ::Type{T2}) where {T1,T2} = promote_type(Rational{T1}, T2)

# Want to consume integers:
Base.promote(x::Integer, y::F) where {F<:FixedRational} = (F(x), y)
Base.promote(x::F, y::Integer) where {F<:FixedRational} = reverse(promote(y, x))
<<<<<<< HEAD

Base.string(x::FixedRational) =
    let
        isinteger(x) && return string(convert(eltype(x), x))
        g = gcd(x.num, denom(x))
        return string(div(x.num, g)) * "//" * string(div(denom(x), g))
    end
Base.show(io::IO, x::FixedRational) = print(io, string(x))
=======
Base.promote(x::F1, y::F2) where {F1<:FixedRational,F2<:FixedRational} = (@assert denom(F1) == denom(F2); (x, y))
Base.promote(x, y::F) where {F<:FixedRational} = promote(x, convert(Rational, y))
Base.promote(x::F, y) where {F<:FixedRational} = reverse(promote(y, x))
Base.show(io::IO, x::F) where {F<:FixedRational} = show(io, convert(Rational, x))
>>>>>>> 94686d89
Base.zero(::Type{F}) where {F<:FixedRational} = unsafe_fixed_rational(0, eltype(F), val_denom(F))

tryrationalize(::Type{F}, x::F) where {F<:FixedRational} = x
tryrationalize(::Type{F}, x::Union{Rational,Integer}) where {F<:FixedRational} = convert(F, x)
tryrationalize(::Type{F}, x) where {F<:FixedRational} = unsafe_fixed_rational(round(eltype(F), x * denom(F)), eltype(F), val_denom(F))

# Fix method ambiguities
Base.round(::Type{T}, ::F) where {T>:Missing, F<:FixedRational} = missing<|MERGE_RESOLUTION|>--- conflicted
+++ resolved
@@ -68,7 +68,7 @@
 # Want to consume integers:
 Base.promote(x::Integer, y::F) where {F<:FixedRational} = (F(x), y)
 Base.promote(x::F, y::Integer) where {F<:FixedRational} = reverse(promote(y, x))
-<<<<<<< HEAD
+Base.promote(x::F1, y::F2) where {F1<:FixedRational,F2<:FixedRational} = (@assert denom(F1) == denom(F2); (x, y))
 
 Base.string(x::FixedRational) =
     let
@@ -77,12 +77,6 @@
         return string(div(x.num, g)) * "//" * string(div(denom(x), g))
     end
 Base.show(io::IO, x::FixedRational) = print(io, string(x))
-=======
-Base.promote(x::F1, y::F2) where {F1<:FixedRational,F2<:FixedRational} = (@assert denom(F1) == denom(F2); (x, y))
-Base.promote(x, y::F) where {F<:FixedRational} = promote(x, convert(Rational, y))
-Base.promote(x::F, y) where {F<:FixedRational} = reverse(promote(y, x))
-Base.show(io::IO, x::F) where {F<:FixedRational} = show(io, convert(Rational, x))
->>>>>>> 94686d89
 Base.zero(::Type{F}) where {F<:FixedRational} = unsafe_fixed_rational(0, eltype(F), val_denom(F))
 
 tryrationalize(::Type{F}, x::F) where {F<:FixedRational} = x

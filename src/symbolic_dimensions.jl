import .Units: UNIT_SYMBOLS, UNIT_MAPPING, UNIT_VALUES
import .Constants: CONSTANT_SYMBOLS, CONSTANT_MAPPING, CONSTANT_VALUES

const SYMBOL_CONFLICTS = intersect(UNIT_SYMBOLS, CONSTANT_SYMBOLS)

const INDEX_TYPE = UInt8
# Prefer units over constants:
# For example, this means we can't have a symbolic Planck's constant,
# as it is just "hours" (h), which is more common.
const ALL_SYMBOLS = (
    UNIT_SYMBOLS...,
    setdiff(CONSTANT_SYMBOLS, SYMBOL_CONFLICTS)...
)
const ALL_VALUES = vcat(
    UNIT_VALUES...,
    (
        v
        for (k, v) in zip(CONSTANT_SYMBOLS, CONSTANT_VALUES)
        if k ∉ SYMBOL_CONFLICTS
    )...
)
const ALL_MAPPING = NamedTuple([s => INDEX_TYPE(i) for (i, s) in enumerate(ALL_SYMBOLS)])

"""
    SymbolicDimensions{R} <: AbstractDimensions{R}

An `AbstractDimensions` with one dimension for every unit and constant symbol.
This is to allow for lazily reducing to SI base units, whereas
`Dimensions` is always in SI base units. Furthermore, `SymbolicDimensions`
stores dimensions using a sparse vector for efficiency (since there
are so many unit symbols).

You can convert a quantity using `SymbolicDimensions` as its dimensions
to one which uses `Dimensions` as its dimensions (i.e., base SI units)
`uexpand`.
"""
struct SymbolicDimensions{R} <: AbstractDimensions{R}
    nzdims::Vector{INDEX_TYPE}
    nzvals::Vector{R}
end

static_fieldnames(::Type{<:SymbolicDimensions}) = ALL_SYMBOLS
function Base.getproperty(d::SymbolicDimensions{R}, s::Symbol) where {R}
    nzdims = getfield(d, :nzdims)
    i = get(ALL_MAPPING, s, INDEX_TYPE(0))
    iszero(i) && error("$s is not available as a symbol in SymbolicDimensions. Symbols available: $(ALL_SYMBOLS).")
    ii = searchsortedfirst(nzdims, i)
    if ii <= length(nzdims) && nzdims[ii] == i
        return getfield(d, :nzvals)[ii]
    else
        return zero(R)
    end
end
Base.propertynames(::SymbolicDimensions) = ALL_SYMBOLS
Base.getindex(d::SymbolicDimensions, k::Symbol) = getproperty(d, k)
constructor_of(::Type{<:SymbolicDimensions}) = SymbolicDimensions

SymbolicDimensions{R}(d::SymbolicDimensions) where {R} = SymbolicDimensions{R}(getfield(d, :nzdims), convert(Vector{R}, getfield(d, :nzvals)))
SymbolicDimensions(; kws...) = SymbolicDimensions{DEFAULT_DIM_BASE_TYPE}(; kws...)
function SymbolicDimensions{R}(; kws...) where {R}
    if isempty(kws)
        return SymbolicDimensions{R}(Vector{INDEX_TYPE}(undef, 0), Vector{R}(undef, 0))
    end
    I = INDEX_TYPE[ALL_MAPPING[s] for s in keys(kws)]
    p = sortperm(I)
    V = R[tryrationalize(R, kws[i]) for i in p]
    return SymbolicDimensions{R}(permute!(I, p), V)
end
(::Type{<:SymbolicDimensions})(::Type{R}; kws...) where {R} = SymbolicDimensions{R}(; kws...)

function Base.convert(::Type{Quantity{T,SymbolicDimensions}}, q::Quantity{<:Any,<:Dimensions}) where {T}
    return convert(Quantity{T,SymbolicDimensions{DEFAULT_DIM_BASE_TYPE}}, q)
end
function Base.convert(::Type{Quantity{T,SymbolicDimensions{R}}}, q::Quantity{<:Any,<:Dimensions}) where {T,R}
    syms = (:m, :kg, :s, :A, :K, :cd, :mol)
    vals = (ulength(q), umass(q), utime(q), ucurrent(q), utemperature(q), uluminosity(q), uamount(q))
    I = INDEX_TYPE[ALL_MAPPING[s] for (s, v) in zip(syms, vals) if !iszero(v)]
    V = R[tryrationalize(R, v) for v in vals if !iszero(v)]
    p = sortperm(I)
    permute!(I, p)
    permute!(V, p)
    dims = SymbolicDimensions{R}(I, V)
    return Quantity(convert(T, ustrip(q)), dims)
end
function Base.convert(::Type{Quantity{T,D}}, q::Quantity{<:Any,<:SymbolicDimensions}) where {T,D<:Dimensions}
    result = Quantity(T(ustrip(q)), D())
    d = dimension(q)
    for (idx, value) in zip(getfield(d, :nzdims), getfield(d, :nzvals))
        if !iszero(value)
            result = result * convert(Quantity{T,D}, ALL_VALUES[idx]) ^ value
        end
    end
    return result
end

"""
    uexpand(q::Quantity{<:Any,<:SymbolicDimensions})

Expand the symbolic units in a quantity to their base SI form.
In other words, this converts a `Quantity` with `SymbolicDimensions`
to one with `Dimensions`. The opposite of this function is `uconvert`,
for converting to specific symbolic units, or `convert(Quantity{<:Any,<:SymbolicDimensions}, q)`,
for assuming SI units as the output symbols.
"""
function uexpand(q::Q) where {T,R,D<:SymbolicDimensions{R},Q<:AbstractQuantity{T,D}}
    return convert(constructor_of(Q){T,Dimensions{R}}, q)
end
uexpand(q::QuantityArray) = uexpand.(q)
# TODO: Make the array-based one more efficient

"""
    uconvert(qout::AbstractQuantity{<:Any, <:SymbolicDimensions}, q::AbstractQuantity{<:Any, <:Dimensions})

Convert a quantity `q` with base SI units to the symbolic units of `qout`, for `q` and `qout` with compatible units.
Mathematically, the result has value `q / uexpand(qout)` and units `dimension(qout)`. 
"""
function uconvert(qout::AbstractQuantity{<:Any, <:SymbolicDimensions}, q::AbstractQuantity{<:Any, <:Dimensions})
    @assert isone(ustrip(qout)) "You passed a quantity with a non-unit value to uconvert."
    qout_expanded = uexpand(qout)
    dimension(q) == dimension(qout_expanded) || throw(DimensionError(q, qout_expanded))
    new_val = ustrip(q) / ustrip(qout_expanded)
    new_dim = dimension(qout)
    return new_quantity(typeof(q), new_val, new_dim)
end
function uconvert(qout::AbstractQuantity{<:Any,<:SymbolicDimensions}, q::QuantityArray{<:Any,<:Any,<:Dimensions})
<<<<<<< HEAD
    qout_expanded = uexpand(qout)
=======
    @assert isone(ustrip(qout)) "You passed a quantity with a non-unit value to uconvert."
    qout_expanded = expand_units(qout)
>>>>>>> 3333cd97
    dimension(q) == dimension(qout_expanded) || throw(DimensionError(q, qout_expanded))
    new_array = ustrip(q) ./ ustrip(qout_expanded)
    new_dim = dimension(qout)
    return QuantityArray(new_array, new_dim, quantity_type(q))
end
# TODO: Method for converting SymbolicDimensions -> SymbolicDimensions

"""
    uconvert(qout::AbstractQuantity{<:Any, <:SymbolicDimensions})

Create a function that converts an input quantity `q` with base SI units to the symbolic units of `qout`, i.e 
a function equivalent to `q -> uconvert(qout, q)`.
"""
uconvert(qout::AbstractQuantity{<:Any, <:SymbolicDimensions}) = Base.Fix1(uconvert, qout)

Base.copy(d::SymbolicDimensions) = SymbolicDimensions(copy(getfield(d, :nzdims)), copy(getfield(d, :nzvals)))
function Base.:(==)(l::SymbolicDimensions, r::SymbolicDimensions)
    nzdims_l = getfield(l, :nzdims)
    nzvals_l = getfield(l, :nzvals)
    nzdims_r = getfield(r, :nzdims)
    nzvals_r = getfield(r, :nzvals)
    nl = length(nzdims_l)
    nr = length(nzdims_r)
    il = ir = 1
    while il <= nl && ir <= nr
        dim_l = nzdims_l[il]
        dim_r = nzdims_r[ir]
        if dim_l == dim_r
            if nzvals_l[il] != nzvals_r[ir]
                return false
            end
            il += 1
            ir += 1
        elseif dim_l < dim_r
            if !iszero(nzvals_l[il])
                return false
            end
            il += 1
        else
            if !iszero(nzvals_r[ir])
                return false
            end
            ir += 1
        end
    end

    while il <= nl
        if !iszero(nzvals_l[il])
            return false
        end
        il += 1
    end

    while ir <= nr
        if !iszero(nzvals_r[ir])
            return false
        end
        ir += 1
    end

    return true
end
Base.iszero(d::SymbolicDimensions) = iszero(getfield(d, :nzvals))

# Defines `inv(::SymbolicDimensions)` and `^(::SymbolicDimensions, ::Number)`
function map_dimensions(op::Function, d::SymbolicDimensions)
    return SymbolicDimensions(copy(getfield(d, :nzdims)), map(op, getfield(d, :nzvals)))
end

# Defines `*(::SymbolicDimensions, ::SymbolicDimensions)` and `/(::SymbolicDimensions, ::SymbolicDimensions)`
function map_dimensions(op::O, l::SymbolicDimensions{L}, r::SymbolicDimensions{R}) where {O<:Function,L,R}
    zero_L = zero(L)
    zero_R = zero(R)
    T = typeof(op(zero(L), zero(R)))
    I = Vector{INDEX_TYPE}(undef, 0)
    V = Vector{T}(undef, 0)
    nzdims_l = getfield(l, :nzdims)
    nzvals_l = getfield(l, :nzvals)
    nzdims_r = getfield(r, :nzdims)
    nzvals_r = getfield(r, :nzvals)
    nl = length(nzdims_l)
    nr = length(nzdims_r)
    il = ir = 1
    while il <= nl && ir <= nr
        dim_l = nzdims_l[il]
        dim_r = nzdims_r[ir]
        if dim_l == dim_r
            s = op(nzvals_l[il], nzvals_r[ir])
            if !iszero(s)
                push!(I, dim_l)
                push!(V, s)
            end
            il += 1
            ir += 1
        elseif dim_l < dim_r
            s = op(nzvals_l[il], zero_R)
            if !iszero(s)
                push!(I, dim_l)
                push!(V, s)
            end
            il += 1
        else
            s = op(zero_L, nzvals_r[ir])
            if !iszero(s)
                push!(I, dim_r)
                push!(V, s)
            end
            ir += 1
        end
    end

    while il <= nl
        s = op(nzvals_l[il], zero_R)
        if !iszero(s)
            push!(I, nzdims_l[il])
            push!(V, s)
        end
        il += 1
    end

    while ir <= nr
        s = op(zero_L, nzvals_r[ir])
        if !iszero(s)
            push!(I, nzdims_r[ir])
            push!(V, s)
        end
        ir += 1
    end

    return SymbolicDimensions(I, V)
end

"""
    SymbolicUnitsParse

A separate module where each unit is treated as a separate dimension,
to enable pretty-printing of units.
"""
module SymbolicUnitsParse

    import ..UNIT_SYMBOLS
    import ..CONSTANT_SYMBOLS
    import ..SYMBOL_CONFLICTS
    import ..SymbolicDimensions

    import ...Quantity
    import ...DEFAULT_VALUE_TYPE
    import ...DEFAULT_DIM_BASE_TYPE

    # Lazily create unit symbols (since there are so many)
    module Constants
        import ..CONSTANT_SYMBOLS
        import ..SYMBOL_CONFLICTS
        import ..SymbolicDimensions

        import ..Quantity
        import ..DEFAULT_VALUE_TYPE
        import ..DEFAULT_DIM_BASE_TYPE

        import ...Constants as EagerConstants

        const CONSTANT_SYMBOLS_EXIST = Ref{Bool}(false)
        const CONSTANT_SYMBOLS_LOCK = Threads.SpinLock()
        function _generate_unit_symbols()
            CONSTANT_SYMBOLS_EXIST[] || lock(CONSTANT_SYMBOLS_LOCK) do
                CONSTANT_SYMBOLS_EXIST[] && return nothing
                for unit in setdiff(CONSTANT_SYMBOLS, SYMBOL_CONFLICTS)
                    @eval const $unit = Quantity(DEFAULT_VALUE_TYPE(1.0), SymbolicDimensions{DEFAULT_DIM_BASE_TYPE}; $(unit)=1)
                end
                # Evaluate conflicting symbols to non-symbolic form:
                for unit in SYMBOL_CONFLICTS
                    @eval const $unit = convert(Quantity{DEFAULT_VALUE_TYPE,SymbolicDimensions}, EagerConstants.$unit)
                end
                CONSTANT_SYMBOLS_EXIST[] = true
            end
            return nothing
        end
    end
    import .Constants

    const UNIT_SYMBOLS_EXIST = Ref{Bool}(false)
    const UNIT_SYMBOLS_LOCK = Threads.SpinLock()
    function _generate_unit_symbols()
        UNIT_SYMBOLS_EXIST[] || lock(UNIT_SYMBOLS_LOCK) do
            UNIT_SYMBOLS_EXIST[] && return nothing
            for unit in UNIT_SYMBOLS
                @eval const $unit = Quantity(DEFAULT_VALUE_TYPE(1.0), SymbolicDimensions{DEFAULT_DIM_BASE_TYPE}; $(unit)=1)
            end
            UNIT_SYMBOLS_EXIST[] = true
        end
        return nothing
    end

    """
        sym_uparse(raw_string::AbstractString)

    Parse a string containing an expression of units and return the
    corresponding `Quantity` object with `Float64` value.
    However, that unlike the regular `u"..."` macro, this macro uses
    `SymbolicDimensions` for the dimension type, which means that all units and
    constants are stored symbolically and will not automatically expand to SI
    units. For example, `sym_uparse("km/s^2")` would be parsed to
    `Quantity(1.0, SymbolicDimensions, km=1, s=-2)`.

    Note that inside this expression, you also have access to the `Constants`
    module. So, for example, `sym_uparse("Constants.c^2 * Hz^2")` would evaluate to
    `Quantity(1.0, SymbolicDimensions, c=2, Hz=2)`. However, note that due to
    namespace collisions, a few physical constants are automatically converted.
    """
    function sym_uparse(raw_string::AbstractString)
        _generate_unit_symbols()
        Constants._generate_unit_symbols()
        raw_result = eval(Meta.parse(raw_string))
        return copy(as_quantity(raw_result))::Quantity{DEFAULT_VALUE_TYPE,SymbolicDimensions{DEFAULT_DIM_BASE_TYPE}}
    end

    as_quantity(q::Quantity) = q
    as_quantity(x::Number) = Quantity(convert(DEFAULT_VALUE_TYPE, x), SymbolicDimensions{DEFAULT_DIM_BASE_TYPE})
    as_quantity(x) = error("Unexpected type evaluated: $(typeof(x))")
end

import .SymbolicUnitsParse: sym_uparse

"""
    us"[unit expression]"

Parse a string containing an expression of units and return the
corresponding `Quantity` object with `Float64` value. However,
unlike the regular `u"..."` macro, this macro uses `SymbolicDimensions`
for the dimension type, which means that all units and constants
are stored symbolically and will not automatically expand to SI units.
For example, `us"km/s^2"` would be parsed to `Quantity(1.0, SymbolicDimensions, km=1, s=-2)`.

Note that inside this expression, you also have access to the `Constants`
module. So, for example, `us"Constants.c^2 * Hz^2"` would evaluate to
`Quantity(1.0, SymbolicDimensions, c=2, Hz=2)`. However, note that due to
namespace collisions, a few physical constants are automatically converted.
"""
macro us_str(s)
    return esc(SymbolicUnitsParse.sym_uparse(s))
end<|MERGE_RESOLUTION|>--- conflicted
+++ resolved
@@ -123,12 +123,8 @@
     return new_quantity(typeof(q), new_val, new_dim)
 end
 function uconvert(qout::AbstractQuantity{<:Any,<:SymbolicDimensions}, q::QuantityArray{<:Any,<:Any,<:Dimensions})
-<<<<<<< HEAD
+    @assert isone(ustrip(qout)) "You passed a quantity with a non-unit value to uconvert."
     qout_expanded = uexpand(qout)
-=======
-    @assert isone(ustrip(qout)) "You passed a quantity with a non-unit value to uconvert."
-    qout_expanded = expand_units(qout)
->>>>>>> 3333cd97
     dimension(q) == dimension(qout_expanded) || throw(DimensionError(q, qout_expanded))
     new_array = ustrip(q) ./ ustrip(qout_expanded)
     new_dim = dimension(qout)

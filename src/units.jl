--- conflicted
+++ resolved
@@ -107,15 +107,9 @@
 @add_prefixes W (m, k, M, G)
 @add_prefixes C ()
 @add_prefixes V (p, n, μ, u, m, k, M, G)
-<<<<<<< HEAD
 @add_prefixes F (f, p, n, μ, u, m)
-@add_prefixes Ω (n, μ, u, m)
-@add_prefixes ohm (n, μ, u, m)
-=======
-@add_prefixes F ()
 @add_prefixes Ω (n, μ, u, m, k, M, G)
 @add_prefixes ohm (n, μ, u, m, k, M, G)
->>>>>>> e34fd8e6
 @add_prefixes T ()
 
 # SI derived units
